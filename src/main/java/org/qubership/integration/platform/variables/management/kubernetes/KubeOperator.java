--- conflicted
+++ resolved
@@ -22,18 +22,12 @@
 import org.springframework.lang.Nullable;
 
 import java.util.*;
-<<<<<<< HEAD
 
 public interface KubeOperator {
     Map<String, ? extends Map<String, String>> getAllSecretsWithLabel(Pair<String, String> label);
-=======
->>>>>>> 64dfc95b
-
-public interface KubeOperator {
-    Map<String, ? extends Map<String, String>> getAllSecretsWithLabel(Pair<String, String> label);
+    
     @Nullable
     V1Secret getSecretObjectByName(String name);
-<<<<<<< HEAD
 
     Map<String, String> getSecretByName(String name, boolean failIfNotExist) throws KubeApiException;
 
@@ -45,12 +39,5 @@
 
     Call removeSecretDataAsync(String secretName, Set<String> keys, SecretUpdateCallback callback);
 
-=======
-    Map<String, String> getSecretByName(String name, boolean failIfNotExist) throws KubeApiException;
-    void createSecret(String name, Pair<String, String> label, Map<String, String> data);
-    Map<String, String> addSecretData(String secretName, Map<String, String> data, boolean init);
-    Map<String, String> removeSecretData(String secretName, Set<String> keys);
-    Call removeSecretDataAsync(String secretName, Set<String> keys, SecretUpdateCallback callback);
->>>>>>> 64dfc95b
     Map<String, String> updateSecretData(String secretName, Map<String, String> data);
 }